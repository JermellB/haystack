--- conflicted
+++ resolved
@@ -129,11 +129,7 @@
 
 #### OPTION3: Elasticsearch
 Elasticsearch is not optimized for vector similarity searches but it can still store embedding vectors and thus supports DPR.
-<<<<<<< HEAD
-Section "Retriever Speed" in our [benchmarks](https://haystack.deepset.ai/benchmarks/latest) compares different document stores in combination with DPR: 
-=======
 Section "Retriever Speed" in our [benchmarks](https://haystack.deepset.ai/benchmarks/latest) compares different document stores in combination with DPR:
->>>>>>> 6253108b
 It shows that queries to Elasticsearch are significantly slower than to FAISS and Milvus if more than a few thousand documents are stored.
 Like Milvus, Elasticsearch runs through Docker.
 
